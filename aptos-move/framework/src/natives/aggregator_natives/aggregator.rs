--- conflicted
+++ resolved
@@ -1,21 +1,9 @@
 // Copyright © Aptos Foundation
 // SPDX-License-Identifier: Apache-2.0
 
-<<<<<<< HEAD
-use crate::{
-    natives::{
-        aggregator_natives::{
-            helpers_v1::{aggregator_info, unpack_aggregator_struct},
-            NativeAggregatorContext,
-        },
-        helpers::{make_safe_native, SafeNativeContext, SafeNativeResult},
-    },
-    safely_pop_arg,
-=======
 use crate::natives::aggregator_natives::{
-    helpers::{aggregator_info, unpack_aggregator_struct},
+    helpers_v1::{aggregator_info, unpack_aggregator_struct},
     NativeAggregatorContext,
->>>>>>> 30b1846e
 };
 use aptos_aggregator::aggregator_extension::AggregatorID;
 use aptos_gas_schedule::gas_params::natives::aptos_framework::*;
