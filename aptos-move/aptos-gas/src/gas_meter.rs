// Copyright © Aptos Foundation
// SPDX-License-Identifier: Apache-2.0

//! This module contains the official gas meter implementation, along with some top-level gas
//! parameters and traits to help manipulate them.

use crate::{
    algebra::{AbstractValueSize, Fee, Gas},
    instr::InstructionGasParameters,
    misc::MiscGasParameters,
    transaction::TransactionGasParameters,
    FeePerGasUnit, GasScalingFactor, StorageGasParameters,
};
use aptos_logger::error;
use aptos_types::{
    account_config::CORE_CODE_ADDRESS, contract_event::ContractEvent,
    state_store::state_key::StateKey, write_set::WriteOp,
};
use move_binary_format::{
    errors::{Location, PartialVMError, PartialVMResult, VMResult},
    file_format::CodeOffset,
};
use move_core_types::{
    account_address::AccountAddress,
    gas_algebra::{InternalGas, NumArgs, NumBytes},
    language_storage::ModuleId,
    vm_status::StatusCode,
};
use move_vm_types::{
    gas::{GasMeter as MoveGasMeter, SimpleInstruction},
    views::{TypeView, ValueView},
};
use std::collections::BTreeMap;
// This gas feature version must be bumped up when one of the following conditions arises
//  - a new gas parameter is added, removed or renamed in `aptos_framework.rs` or `move_stdlib.rs`
//  - Changing how gas is calculated in any way (needs to be gated by a new feature version in the
//    first place)
//  - << What else? >>
//
// Change log:
// - V9
<<<<<<< HEAD
//   - Ristretto255 natives (point cloning & double-scalar multiplication) and Bulletproofs natives
=======
//   - Accurate tracking of the cost of loading resource groups
>>>>>>> f8b4b524
// - V8
//   - Added BLS12-381 operations.
// - V7
//   - Native support for exists<T>
//   - New formulae for storage fees based on fixed APT costs
//   - Lower gas price (other than the newly introduced storage fees) by upping the scaling factor
// - V6
//   - Added a new native function - blake2b_256.
// - V5
//   - u16, u32, u256
//   - free_write_bytes_quota
//   - configurable ChangeSetConfigs
// - V4
//   - Consider memory leaked for event natives
// - V3
//   - Add memory quota
//   - Storage charges:
//     - Distinguish between new and existing resources
//     - One item write comes with 1K free bytes
//     - abort with STORAGE_WRITE_LIMIT_REACHED if WriteOps or Events are too large
// - V2
//   - Table
//     - Fix the gas formula for loading resources so that they are consistent with other
//       global operations.
// - V1
//   - TBA
pub const LATEST_GAS_FEATURE_VERSION: u64 = 9;

pub(crate) const EXECUTION_GAS_MULTIPLIER: u64 = 20;

/// A trait for converting from a map representation of the on-chain gas schedule.
pub trait FromOnChainGasSchedule: Sized {
    /// Constructs a value of this type from a map representation of the on-chain gas schedule.
    /// `None` should be returned when the gas schedule is missing some required entries.
    /// Unused entries should be safely ignored.
    fn from_on_chain_gas_schedule(
        gas_schedule: &BTreeMap<String, u64>,
        feature_version: u64,
    ) -> Option<Self>;
}

/// A trait for converting to a list of entries of the on-chain gas schedule.
pub trait ToOnChainGasSchedule {
    /// Converts `self` into a list of entries of the on-chain gas schedule.
    /// Each entry is a key-value pair where the key is a string representing the name of the
    /// parameter, where the value is the gas parameter itself.
    fn to_on_chain_gas_schedule(&self, feature_version: u64) -> Vec<(String, u64)>;
}

/// A trait for defining an initial value to be used in the genesis.
pub trait InitialGasSchedule: Sized {
    /// Returns the initial value of this type, which is used in the genesis.
    fn initial() -> Self;
}

/// Gas parameters for all native functions.
#[derive(Debug, Clone)]
pub struct NativeGasParameters {
    pub move_stdlib: aptos_move_stdlib::natives::GasParameters,
    pub aptos_framework: aptos_framework::natives::GasParameters,
    pub table: move_table_extension::GasParameters,
}

impl FromOnChainGasSchedule for NativeGasParameters {
    fn from_on_chain_gas_schedule(
        gas_schedule: &BTreeMap<String, u64>,
        feature_version: u64,
    ) -> Option<Self> {
        Some(Self {
            move_stdlib: FromOnChainGasSchedule::from_on_chain_gas_schedule(
                gas_schedule,
                feature_version,
            )?,
            aptos_framework: FromOnChainGasSchedule::from_on_chain_gas_schedule(
                gas_schedule,
                feature_version,
            )?,
            table: FromOnChainGasSchedule::from_on_chain_gas_schedule(
                gas_schedule,
                feature_version,
            )?,
        })
    }
}

impl ToOnChainGasSchedule for NativeGasParameters {
    fn to_on_chain_gas_schedule(&self, feature_version: u64) -> Vec<(String, u64)> {
        let mut entries = self.move_stdlib.to_on_chain_gas_schedule(feature_version);
        entries.extend(
            self.aptos_framework
                .to_on_chain_gas_schedule(feature_version),
        );
        entries.extend(self.table.to_on_chain_gas_schedule(feature_version));
        entries
    }
}

impl NativeGasParameters {
    pub fn zeros() -> Self {
        Self {
            move_stdlib: aptos_move_stdlib::natives::GasParameters::zeros(),
            aptos_framework: aptos_framework::natives::GasParameters::zeros(),
            table: move_table_extension::GasParameters::zeros(),
        }
    }
}

impl InitialGasSchedule for NativeGasParameters {
    fn initial() -> Self {
        Self {
            move_stdlib: InitialGasSchedule::initial(),
            aptos_framework: InitialGasSchedule::initial(),
            table: InitialGasSchedule::initial(),
        }
    }
}

/// Gas parameters for everything that is needed to run the Aptos blockchain, including
/// instructions, transactions and native functions from various packages.
#[derive(Debug, Clone)]
pub struct AptosGasParameters {
    pub misc: MiscGasParameters,
    pub instr: InstructionGasParameters,
    pub txn: TransactionGasParameters,
    pub natives: NativeGasParameters,
}

impl FromOnChainGasSchedule for AptosGasParameters {
    fn from_on_chain_gas_schedule(
        gas_schedule: &BTreeMap<String, u64>,
        feature_version: u64,
    ) -> Option<Self> {
        Some(Self {
            misc: FromOnChainGasSchedule::from_on_chain_gas_schedule(
                gas_schedule,
                feature_version,
            )?,
            instr: FromOnChainGasSchedule::from_on_chain_gas_schedule(
                gas_schedule,
                feature_version,
            )?,
            txn: FromOnChainGasSchedule::from_on_chain_gas_schedule(gas_schedule, feature_version)?,
            natives: FromOnChainGasSchedule::from_on_chain_gas_schedule(
                gas_schedule,
                feature_version,
            )?,
        })
    }
}

impl ToOnChainGasSchedule for AptosGasParameters {
    fn to_on_chain_gas_schedule(&self, feature_version: u64) -> Vec<(String, u64)> {
        let mut entries = self.instr.to_on_chain_gas_schedule(feature_version);
        entries.extend(self.txn.to_on_chain_gas_schedule(feature_version));
        entries.extend(self.natives.to_on_chain_gas_schedule(feature_version));
        entries.extend(self.misc.to_on_chain_gas_schedule(feature_version));
        entries
    }
}

impl AptosGasParameters {
    pub fn zeros() -> Self {
        Self {
            misc: MiscGasParameters::zeros(),
            instr: InstructionGasParameters::zeros(),
            txn: TransactionGasParameters::zeros(),
            natives: NativeGasParameters::zeros(),
        }
    }
}

impl InitialGasSchedule for AptosGasParameters {
    fn initial() -> Self {
        Self {
            misc: InitialGasSchedule::initial(),
            instr: InitialGasSchedule::initial(),
            txn: InitialGasSchedule::initial(),
            natives: InitialGasSchedule::initial(),
        }
    }
}

/// Trait representing a gas meter used inside the Aptos VM.
///
/// It extends Move VM's `GasMeter` trait with a few Aptos-specific callbacks, along with
/// some primitives that would allow gas meters to be composable.
pub trait AptosGasMeter: MoveGasMeter {
    /// Returns the gas feature version.
    fn feature_version(&self) -> u64;

    /// Returns the remaining balance, measured in (external) gas units.
    ///
    /// The number should be rounded down when converting from internal to external gas units.
    fn balance(&self) -> Gas;

    /// Returns the scaling factor between internal and external gas units.
    fn gas_unit_scaling_factor(&self) -> GasScalingFactor;

    /// Charges gas for performing operations that fall under the execution category.
    fn charge_execution(&mut self, amount: InternalGas) -> PartialVMResult<()>;

    /// Charges gas for performing operations that fall under the IO category.
    fn charge_io(&mut self, amount: InternalGas) -> PartialVMResult<()>;

    /// Charges fee for utlizing short-term or long-term storage.
    ///
    /// Since the fee is measured in APT/Octa, it needs to be converted into gas units
    /// according to the given unit price.
    fn charge_storage_fee(
        &mut self,
        amount: Fee,
        gas_unit_price: FeePerGasUnit,
    ) -> PartialVMResult<()>;

    /// Charge an intrinsic cost for executing the transaction.
    ///
    /// The cost stays constant for transactions below a certain size, but will grow proportionally
    /// for bigger ones.
    fn charge_intrinsic_gas_for_transaction(&mut self, txn_size: NumBytes) -> VMResult<()>;

    /// Calculates the IO gas cost required to perform a write operation.
    fn io_gas_per_write(&self, key: &StateKey, op: &WriteOp) -> InternalGas;

    /// Charges IO gas for all items in the specified write set.
    ///
    /// The contract requires that this function behaviors in a way that is consistent to
    /// `fn io_gas_per_write`.
    /// Due to this reason, you should normally not override the default implementation,
    /// unless you are doing something special, such as injecting additional logging logic.
    fn charge_io_gas_for_write_set<'a>(
        &mut self,
        ops: impl IntoIterator<Item = (&'a StateKey, &'a WriteOp)>,
    ) -> VMResult<()> {
        for (key, op) in ops {
            self.charge_io(self.io_gas_per_write(key, op))
                .map_err(|e| e.finish(Location::Undefined))?;
        }
        Ok(())
    }

    /// Calculates the storage fee for a write operation.
    fn storage_fee_per_write(&self, key: &StateKey, op: &WriteOp) -> Fee;

    /// Calculates the storage fee for an event.
    fn storage_fee_per_event(&self, event: &ContractEvent) -> Fee;

    /// Calculates the discount applied to the event storage fees, based on a free quota.
    fn storage_discount_for_events(&self, total_cost: Fee) -> Fee;

    /// Calculates the storage fee for the transaction.
    fn storage_fee_for_transaction_storage(&self, txn_size: NumBytes) -> Fee;

    /// Charges the storage fees for writes, events & txn storage in a lump sum, minimizing the
    /// loss of precision.
    ///
    /// The contract requires that this function behaviors in a way that is consistent to
    /// the ones defining the costs.
    /// Due to this reason, you should normally not override the default implementation,
    /// unless you are doing something special, such as injecting additional logging logic.
    fn charge_storage_fee_for_all<'a>(
        &mut self,
        write_ops: impl IntoIterator<Item = (&'a StateKey, &'a WriteOp)>,
        events: impl IntoIterator<Item = &'a ContractEvent>,
        txn_size: NumBytes,
        gas_unit_price: FeePerGasUnit,
    ) -> VMResult<()> {
        // The new storage fee are only active since version 7.
        if self.feature_version() < 7 {
            return Ok(());
        }

        // TODO(Gas): right now, some of our tests use a unit price of 0 and this is a hack
        // to avoid causing them issues. We should revisit the problem and figure out a
        // better way to handle this.
        if gas_unit_price.is_zero() {
            return Ok(());
        }

        // Calculate the storage fees.
        let write_fee = write_ops.into_iter().fold(Fee::new(0), |acc, (key, op)| {
            acc + self.storage_fee_per_write(key, op)
        });
        let event_fee = events.into_iter().fold(Fee::new(0), |acc, event| {
            acc + self.storage_fee_per_event(event)
        });
        let event_discount = self.storage_discount_for_events(event_fee);
        let event_net_fee = event_fee
            .checked_sub(event_discount)
            .expect("discount should always be less than or equal to total amount");
        let txn_fee = self.storage_fee_for_transaction_storage(txn_size);
        let fee = write_fee + event_net_fee + txn_fee;

        self.charge_storage_fee(fee, gas_unit_price)
            .map_err(|err| err.finish(Location::Undefined))?;

        Ok(())
    }
}

/// The official gas meter used inside the Aptos VM.
/// It maintains an internal gas counter, measured in internal gas units, and carries an environment
/// consisting all the gas parameters, which it can lookup when performing gas calculations.
pub struct StandardGasMeter {
    feature_version: u64,
    gas_params: AptosGasParameters,
    storage_gas_params: StorageGasParameters,
    balance: InternalGas,
    memory_quota: AbstractValueSize,

    execution_gas_used: InternalGas,
    io_gas_used: InternalGas,
    storage_fee_used: Fee,

    should_leak_memory_for_native: bool,
}

impl StandardGasMeter {
    pub fn new(
        gas_feature_version: u64,
        gas_params: AptosGasParameters,
        storage_gas_params: StorageGasParameters,
        balance: impl Into<Gas>,
    ) -> Self {
        let memory_quota = gas_params.txn.memory_quota;
        let balance = balance.into().to_unit_with_params(&gas_params.txn);

        Self {
            feature_version: gas_feature_version,
            gas_params,
            storage_gas_params,
            balance,
            execution_gas_used: 0.into(),
            io_gas_used: 0.into(),
            storage_fee_used: 0.into(),
            memory_quota,
            should_leak_memory_for_native: false,
        }
    }

    #[inline]
    fn charge(&mut self, amount: InternalGas) -> PartialVMResult<()> {
        match self.balance.checked_sub(amount) {
            Some(new_balance) => {
                self.balance = new_balance;
                Ok(())
            },
            None => {
                self.balance = 0.into();
                Err(PartialVMError::new(StatusCode::OUT_OF_GAS))
            },
        }
    }

    #[inline]
    fn use_heap_memory(&mut self, amount: AbstractValueSize) -> PartialVMResult<()> {
        if self.feature_version >= 3 {
            match self.memory_quota.checked_sub(amount) {
                Some(remaining_quota) => {
                    self.memory_quota = remaining_quota;
                    Ok(())
                },
                None => {
                    self.memory_quota = 0.into();
                    Err(PartialVMError::new(StatusCode::MEMORY_LIMIT_EXCEEDED))
                },
            }
        } else {
            Ok(())
        }
    }

    #[inline]
    fn release_heap_memory(&mut self, amount: AbstractValueSize) {
        if self.feature_version >= 3 {
            self.memory_quota += amount;
        }
    }

    pub fn feature_version(&self) -> u64 {
        self.feature_version
    }
}

impl MoveGasMeter for StandardGasMeter {
    #[inline]
    fn balance_internal(&self) -> InternalGas {
        self.balance
    }

    #[inline]
    fn charge_br_false(&mut self, _target_offset: Option<CodeOffset>) -> PartialVMResult<()> {
        self.charge_execution(self.gas_params.instr.br_false)
    }

    #[inline]
    fn charge_br_true(&mut self, _target_offset: Option<CodeOffset>) -> PartialVMResult<()> {
        self.charge_execution(self.gas_params.instr.br_true)
    }

    #[inline]
    fn charge_branch(&mut self, _target_offset: CodeOffset) -> PartialVMResult<()> {
        self.charge_execution(self.gas_params.instr.branch)
    }

    #[inline]
    fn charge_simple_instr(&mut self, instr: SimpleInstruction) -> PartialVMResult<()> {
        let cost = self.gas_params.instr.simple_instr_cost(instr)?;
        self.charge_execution(cost)
    }

    #[inline]
    fn charge_native_function_before_execution(
        &mut self,
        _ty_args: impl ExactSizeIterator<Item = impl TypeView>,
        args: impl ExactSizeIterator<Item = impl ValueView>,
    ) -> PartialVMResult<()> {
        // TODO(Gas): https://github.com/aptos-labs/aptos-core/issues/5485
        if self.should_leak_memory_for_native {
            return Ok(());
        }

        self.release_heap_memory(args.fold(AbstractValueSize::zero(), |acc, val| {
            acc + self
                .gas_params
                .misc
                .abs_val
                .abstract_heap_size(val, self.feature_version)
        }));

        Ok(())
    }

    #[inline]
    fn charge_native_function(
        &mut self,
        amount: InternalGas,
        ret_vals: Option<impl ExactSizeIterator<Item = impl ValueView>>,
    ) -> PartialVMResult<()> {
        if let Some(ret_vals) = ret_vals {
            self.use_heap_memory(ret_vals.fold(AbstractValueSize::zero(), |acc, val| {
                acc + self
                    .gas_params
                    .misc
                    .abs_val
                    .abstract_heap_size(val, self.feature_version)
            }))?;
        }

        self.charge_execution(amount)
    }

    #[inline]
    fn charge_load_resource(
        &mut self,
        _addr: AccountAddress,
        _ty: impl TypeView,
        val: Option<impl ValueView>,
        bytes_loaded: NumBytes,
    ) -> PartialVMResult<()> {
        if self.feature_version != 0 {
            // TODO(Gas): Rewrite this in a better way.
            if let Some(val) = &val {
                self.use_heap_memory(
                    self.gas_params
                        .misc
                        .abs_val
                        .abstract_heap_size(val, self.feature_version),
                )?;
            }
        }
        if self.feature_version <= 8 && val.is_none() && bytes_loaded != 0.into() {
            return Err(PartialVMError::new(StatusCode::UNKNOWN_INVARIANT_VIOLATION_ERROR).with_message("in legacy versions, number of bytes loaded must be zero when the resource does not exist ".to_string()));
        }
        let cost = self
            .storage_gas_params
            .pricing
            .calculate_read_gas(val.is_some(), bytes_loaded);
        self.charge_io(cost)
    }

    #[inline]
    fn charge_pop(&mut self, popped_val: impl ValueView) -> PartialVMResult<()> {
        self.release_heap_memory(
            self.gas_params
                .misc
                .abs_val
                .abstract_heap_size(popped_val, self.feature_version),
        );

        self.charge_execution(self.gas_params.instr.pop)
    }

    #[inline]
    fn charge_call(
        &mut self,
        _module_id: &ModuleId,
        _func_name: &str,
        args: impl ExactSizeIterator<Item = impl ValueView>,
        num_locals: NumArgs,
    ) -> PartialVMResult<()> {
        let params = &self.gas_params.instr;

        let mut cost = params.call_base + params.call_per_arg * NumArgs::new(args.len() as u64);
        if self.feature_version >= 3 {
            cost += params.call_per_local * num_locals;
        }

        self.charge_execution(cost)
    }

    #[inline]
    fn charge_call_generic(
        &mut self,
        module_id: &ModuleId,
        _func_name: &str,
        ty_args: impl ExactSizeIterator<Item = impl TypeView>,
        args: impl ExactSizeIterator<Item = impl ValueView>,
        num_locals: NumArgs,
    ) -> PartialVMResult<()> {
        // Save the info for charge_native_function_before_execution.
        self.should_leak_memory_for_native = (*module_id.address() == CORE_CODE_ADDRESS
            && module_id.name().as_str() == "table")
            || (self.feature_version >= 4
                && *module_id.address() == CORE_CODE_ADDRESS
                && module_id.name().as_str() == "event");

        let params = &self.gas_params.instr;

        let mut cost = params.call_generic_base
            + params.call_generic_per_ty_arg * NumArgs::new(ty_args.len() as u64)
            + params.call_generic_per_arg * NumArgs::new(args.len() as u64);
        if self.feature_version >= 3 {
            cost += params.call_generic_per_local * num_locals;
        }

        self.charge_execution(cost)
    }

    #[inline]
    fn charge_ld_const(&mut self, size: NumBytes) -> PartialVMResult<()> {
        let instr = &self.gas_params.instr;
        self.charge_execution(instr.ld_const_base + instr.ld_const_per_byte * size)
    }

    #[inline]
    fn charge_ld_const_after_deserialization(
        &mut self,
        val: impl ValueView,
    ) -> PartialVMResult<()> {
        self.use_heap_memory(
            self.gas_params
                .misc
                .abs_val
                .abstract_heap_size(val, self.feature_version),
        )?;
        Ok(())
    }

    #[inline]
    fn charge_copy_loc(&mut self, val: impl ValueView) -> PartialVMResult<()> {
        let (stack_size, heap_size) = self
            .gas_params
            .misc
            .abs_val
            .abstract_value_size_stack_and_heap(val, self.feature_version);

        self.use_heap_memory(heap_size)?;

        // Note(Gas): this makes a deep copy so we need to charge for the full value size
        let instr_params = &self.gas_params.instr;
        let cost = instr_params.copy_loc_base
            + instr_params.copy_loc_per_abs_val_unit * (stack_size + heap_size);

        self.charge_execution(cost)
    }

    #[inline]
    fn charge_move_loc(&mut self, _val: impl ValueView) -> PartialVMResult<()> {
        self.charge_execution(self.gas_params.instr.move_loc_base)
    }

    #[inline]
    fn charge_store_loc(&mut self, _val: impl ValueView) -> PartialVMResult<()> {
        self.charge_execution(self.gas_params.instr.st_loc_base)
    }

    #[inline]
    fn charge_pack(
        &mut self,
        is_generic: bool,
        args: impl ExactSizeIterator<Item = impl ValueView>,
    ) -> PartialVMResult<()> {
        let num_args = NumArgs::new(args.len() as u64);

        self.use_heap_memory(args.fold(AbstractValueSize::zero(), |acc, val| {
            acc + self
                .gas_params
                .misc
                .abs_val
                .abstract_stack_size(val, self.feature_version)
        }))?;

        let params = &self.gas_params.instr;
        let cost = match is_generic {
            false => params.pack_base + params.pack_per_field * num_args,
            true => params.pack_generic_base + params.pack_generic_per_field * num_args,
        };
        self.charge_execution(cost)
    }

    #[inline]
    fn charge_unpack(
        &mut self,
        is_generic: bool,
        args: impl ExactSizeIterator<Item = impl ValueView>,
    ) -> PartialVMResult<()> {
        let num_args = NumArgs::new(args.len() as u64);

        self.release_heap_memory(args.fold(AbstractValueSize::zero(), |acc, val| {
            acc + self
                .gas_params
                .misc
                .abs_val
                .abstract_stack_size(val, self.feature_version)
        }));

        let params = &self.gas_params.instr;
        let cost = match is_generic {
            false => params.unpack_base + params.unpack_per_field * num_args,
            true => params.unpack_generic_base + params.unpack_generic_per_field * num_args,
        };
        self.charge_execution(cost)
    }

    #[inline]
    fn charge_read_ref(&mut self, val: impl ValueView) -> PartialVMResult<()> {
        let (stack_size, heap_size) = self
            .gas_params
            .misc
            .abs_val
            .abstract_value_size_stack_and_heap(val, self.feature_version);

        self.use_heap_memory(heap_size)?;

        // Note(Gas): this makes a deep copy so we need to charge for the full value size
        let instr_params = &self.gas_params.instr;
        let cost = instr_params.read_ref_base
            + instr_params.read_ref_per_abs_val_unit * (stack_size + heap_size);
        self.charge_execution(cost)
    }

    #[inline]
    fn charge_write_ref(
        &mut self,
        _new_val: impl ValueView,
        old_val: impl ValueView,
    ) -> PartialVMResult<()> {
        self.release_heap_memory(
            self.gas_params
                .misc
                .abs_val
                .abstract_heap_size(old_val, self.feature_version),
        );

        self.charge_execution(self.gas_params.instr.write_ref_base)
    }

    #[inline]
    fn charge_eq(&mut self, lhs: impl ValueView, rhs: impl ValueView) -> PartialVMResult<()> {
        self.release_heap_memory(
            self.gas_params
                .misc
                .abs_val
                .abstract_heap_size(&lhs, self.feature_version),
        );
        self.release_heap_memory(
            self.gas_params
                .misc
                .abs_val
                .abstract_heap_size(&rhs, self.feature_version),
        );

        let instr_params = &self.gas_params.instr;
        let abs_val_params = &self.gas_params.misc.abs_val;
        let per_unit = instr_params.eq_per_abs_val_unit;

        let cost = instr_params.eq_base
            + per_unit
                * (abs_val_params.abstract_value_size_dereferenced(lhs, self.feature_version)
                    + abs_val_params.abstract_value_size_dereferenced(rhs, self.feature_version));

        self.charge_execution(cost)
    }

    #[inline]
    fn charge_neq(&mut self, lhs: impl ValueView, rhs: impl ValueView) -> PartialVMResult<()> {
        self.release_heap_memory(
            self.gas_params
                .misc
                .abs_val
                .abstract_heap_size(&lhs, self.feature_version),
        );
        self.release_heap_memory(
            self.gas_params
                .misc
                .abs_val
                .abstract_heap_size(&rhs, self.feature_version),
        );

        let instr_params = &self.gas_params.instr;
        let abs_val_params = &self.gas_params.misc.abs_val;
        let per_unit = instr_params.neq_per_abs_val_unit;

        let cost = instr_params.neq_base
            + per_unit
                * (abs_val_params.abstract_value_size_dereferenced(lhs, self.feature_version)
                    + abs_val_params.abstract_value_size_dereferenced(rhs, self.feature_version));

        self.charge_execution(cost)
    }

    #[inline]
    fn charge_borrow_global(
        &mut self,
        is_mut: bool,
        is_generic: bool,
        _ty: impl TypeView,
        _is_success: bool,
    ) -> PartialVMResult<()> {
        let params = &self.gas_params.instr;
        let cost = match (is_mut, is_generic) {
            (false, false) => params.imm_borrow_global_base,
            (false, true) => params.imm_borrow_global_generic_base,
            (true, false) => params.mut_borrow_global_base,
            (true, true) => params.mut_borrow_global_generic_base,
        };
        self.charge_execution(cost)
    }

    #[inline]
    fn charge_exists(
        &mut self,
        is_generic: bool,
        _ty: impl TypeView,
        _exists: bool,
    ) -> PartialVMResult<()> {
        let params = &self.gas_params.instr;
        let cost = match is_generic {
            false => params.exists_base,
            true => params.exists_generic_base,
        };
        self.charge_execution(cost)
    }

    #[inline]
    fn charge_move_from(
        &mut self,
        is_generic: bool,
        _ty: impl TypeView,
        _val: Option<impl ValueView>,
    ) -> PartialVMResult<()> {
        let params = &self.gas_params.instr;
        let cost = match is_generic {
            false => params.move_from_base,
            true => params.move_from_generic_base,
        };
        self.charge_execution(cost)
    }

    #[inline]
    fn charge_move_to(
        &mut self,
        is_generic: bool,
        _ty: impl TypeView,
        _val: impl ValueView,
        _is_success: bool,
    ) -> PartialVMResult<()> {
        let params = &self.gas_params.instr;
        let cost = match is_generic {
            false => params.move_to_base,
            true => params.move_to_generic_base,
        };
        self.charge_execution(cost)
    }

    #[inline]
    fn charge_vec_pack<'a>(
        &mut self,
        _ty: impl TypeView + 'a,
        args: impl ExactSizeIterator<Item = impl ValueView>,
    ) -> PartialVMResult<()> {
        let num_args = NumArgs::new(args.len() as u64);

        self.use_heap_memory(args.fold(AbstractValueSize::zero(), |acc, val| {
            acc + self.gas_params.misc.abs_val.abstract_packed_size(val)
        }))?;

        let params = &self.gas_params.instr;
        let cost = params.vec_pack_base + params.vec_pack_per_elem * num_args;
        self.charge_execution(cost)
    }

    #[inline]
    fn charge_vec_unpack(
        &mut self,
        _ty: impl TypeView,
        expect_num_elements: NumArgs,
        elems: impl ExactSizeIterator<Item = impl ValueView>,
    ) -> PartialVMResult<()> {
        self.release_heap_memory(elems.fold(AbstractValueSize::zero(), |acc, val| {
            acc + self.gas_params.misc.abs_val.abstract_packed_size(val)
        }));

        let params = &self.gas_params.instr;
        let cost =
            params.vec_unpack_base + params.vec_unpack_per_expected_elem * expect_num_elements;
        self.charge_execution(cost)
    }

    #[inline]
    fn charge_vec_len(&mut self, _ty: impl TypeView) -> PartialVMResult<()> {
        self.charge_execution(self.gas_params.instr.vec_len_base)
    }

    #[inline]
    fn charge_vec_borrow(
        &mut self,
        is_mut: bool,
        _ty: impl TypeView,
        _is_success: bool,
    ) -> PartialVMResult<()> {
        let params = &self.gas_params.instr;
        let cost = match is_mut {
            false => params.vec_imm_borrow_base,
            true => params.vec_mut_borrow_base,
        };
        self.charge_execution(cost)
    }

    #[inline]
    fn charge_vec_push_back(
        &mut self,
        _ty: impl TypeView,
        val: impl ValueView,
    ) -> PartialVMResult<()> {
        self.use_heap_memory(self.gas_params.misc.abs_val.abstract_packed_size(val))?;

        self.charge_execution(self.gas_params.instr.vec_push_back_base)
    }

    #[inline]
    fn charge_vec_pop_back(
        &mut self,
        _ty: impl TypeView,
        val: Option<impl ValueView>,
    ) -> PartialVMResult<()> {
        if let Some(val) = val {
            self.release_heap_memory(self.gas_params.misc.abs_val.abstract_packed_size(val));
        }

        self.charge_execution(self.gas_params.instr.vec_pop_back_base)
    }

    #[inline]
    fn charge_vec_swap(&mut self, _ty: impl TypeView) -> PartialVMResult<()> {
        self.charge_execution(self.gas_params.instr.vec_swap_base)
    }

    #[inline]
    fn charge_drop_frame(
        &mut self,
        locals: impl Iterator<Item = impl ValueView>,
    ) -> PartialVMResult<()> {
        self.release_heap_memory(locals.fold(AbstractValueSize::zero(), |acc, val| {
            acc + self
                .gas_params
                .misc
                .abs_val
                .abstract_heap_size(val, self.feature_version)
        }));

        Ok(())
    }
}

impl AptosGasMeter for StandardGasMeter {
    fn feature_version(&self) -> u64 {
        self.feature_version
    }

    fn balance(&self) -> Gas {
        self.balance
            .to_unit_round_down_with_params(&self.gas_params.txn)
    }

    fn gas_unit_scaling_factor(&self) -> GasScalingFactor {
        self.gas_params.txn.gas_unit_scaling_factor
    }

    #[inline]
    fn charge_execution(&mut self, amount: InternalGas) -> PartialVMResult<()> {
        self.charge(amount)?;

        self.execution_gas_used += amount;
        if self.feature_version >= 7
            && self.execution_gas_used > self.gas_params.txn.max_execution_gas
        {
            Err(PartialVMError::new(StatusCode::EXECUTION_LIMIT_REACHED))
        } else {
            Ok(())
        }
    }

    #[inline]
    fn charge_io(&mut self, amount: InternalGas) -> PartialVMResult<()> {
        self.charge(amount)?;

        self.io_gas_used += amount;
        if self.feature_version >= 7 && self.io_gas_used > self.gas_params.txn.max_io_gas {
            Err(PartialVMError::new(StatusCode::IO_LIMIT_REACHED))
        } else {
            Ok(())
        }
    }

    #[inline]
    fn charge_storage_fee(
        &mut self,
        amount: Fee,
        gas_unit_price: FeePerGasUnit,
    ) -> PartialVMResult<()> {
        let txn_params = &self.gas_params.txn;

        // Because the storage fees are defined in terms of fixed APT costs, we need
        // to convert them into gas units.
        //
        // u128 is used to protect against overflow and preserve as much precision as
        // possible in the extreme cases.
        fn div_ceil(n: u128, d: u128) -> u128 {
            if n % d == 0 {
                n / d
            } else {
                n / d + 1
            }
        }
        let gas_consumed_internal = div_ceil(
            (u64::from(amount) as u128) * (u64::from(txn_params.gas_unit_scaling_factor) as u128),
            u64::from(gas_unit_price) as u128,
        );
        let gas_consumed_internal = InternalGas::new(
            if gas_consumed_internal > u64::MAX as u128 {
                error!(
                    "Something's wrong in the gas schedule: gas_consumed_internal ({}) > u64::MAX",
                    gas_consumed_internal
                );
                u64::MAX
            } else {
                gas_consumed_internal as u64
            },
        );

        self.charge(gas_consumed_internal)?;

        self.storage_fee_used += amount;
        if self.feature_version >= 7 && self.storage_fee_used > self.gas_params.txn.max_storage_fee
        {
            return Err(PartialVMError::new(StatusCode::STORAGE_LIMIT_REACHED));
        }

        Ok(())
    }

    fn io_gas_per_write(&self, key: &StateKey, op: &WriteOp) -> InternalGas {
        self.storage_gas_params.pricing.io_gas_per_write(key, op)
    }

    fn storage_fee_per_write(&self, key: &StateKey, op: &WriteOp) -> Fee {
        self.gas_params.txn.storage_fee_per_write(key, op)
    }

    fn storage_fee_per_event(&self, event: &ContractEvent) -> Fee {
        self.gas_params.txn.storage_fee_per_event(event)
    }

    fn storage_discount_for_events(&self, total_cost: Fee) -> Fee {
        self.gas_params.txn.storage_discount_for_events(total_cost)
    }

    fn storage_fee_for_transaction_storage(&self, txn_size: NumBytes) -> Fee {
        self.gas_params
            .txn
            .storage_fee_for_transaction_storage(txn_size)
    }

    fn charge_intrinsic_gas_for_transaction(&mut self, txn_size: NumBytes) -> VMResult<()> {
        let cost = self.gas_params.txn.calculate_intrinsic_gas(txn_size);
        self.charge_execution(cost)
            .map_err(|e| e.finish(Location::Undefined))
    }
}<|MERGE_RESOLUTION|>--- conflicted
+++ resolved
@@ -38,12 +38,10 @@
 //  - << What else? >>
 //
 // Change log:
+// - V10
+//   - Ristretto255 natives (point cloning & double-scalar multiplication) and Bulletproofs natives
 // - V9
-<<<<<<< HEAD
-//   - Ristretto255 natives (point cloning & double-scalar multiplication) and Bulletproofs natives
-=======
 //   - Accurate tracking of the cost of loading resource groups
->>>>>>> f8b4b524
 // - V8
 //   - Added BLS12-381 operations.
 // - V7
@@ -70,7 +68,7 @@
 //       global operations.
 // - V1
 //   - TBA
-pub const LATEST_GAS_FEATURE_VERSION: u64 = 9;
+pub const LATEST_GAS_FEATURE_VERSION: u64 = 10;
 
 pub(crate) const EXECUTION_GAS_MULTIPLIER: u64 = 20;
 
