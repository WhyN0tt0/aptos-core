// Copyright © Aptos Foundation
// Parts of the project are originally copyright © Meta Platforms, Inc.
// SPDX-License-Identifier: Apache-2.0

use crate::{
    adapter_common::{PreprocessedTransaction, VMAdapter},
    aptos_vm::AptosVM,
    block_executor::AptosTransactionOutput,
    data_cache::{AsMoveResolver, StorageAdapter},
};
use aptos_block_executor::task::{ExecutionStatus, ExecutorTask};
use aptos_logger::{enabled, Level};
use aptos_mvhashmap::types::TxnIndex;
use aptos_state_view::StateView;
use aptos_vm_logging::{log_schema::AdapterLogSchema, prelude::*};
use move_core_types::{
    ident_str,
    language_storage::{ModuleId, CORE_CODE_ADDRESS},
    vm_status::VMStatus,
};

pub(crate) struct AptosExecutorTask<'a, S> {
    vm: AptosVM,
    base_view: &'a S,
}

impl<'a, S: 'a + StateView + Sync> ExecutorTask for AptosExecutorTask<'a, S> {
    type Argument = &'a S;
    type Error = VMStatus;
    type Output = AptosTransactionOutput;
    type Txn = PreprocessedTransaction;

    fn init(argument: &'a S) -> Self {
        let vm = AptosVM::new(argument);

        // Loading `0x1::account` and its transitive dependency into the code cache.
        //
        // This should give us a warm VM to avoid the overhead of VM cold start.
        // Result of this load could be omitted as this is a best effort approach and won't hurt if that fails.
        //
        // Loading up `0x1::account` should be sufficient as this is the most common module
        // used for prologue, epilogue and transfer functionality.

        let _ = vm.load_module(
            &ModuleId::new(CORE_CODE_ADDRESS, ident_str!("account").to_owned()),
            &StorageAdapter::new(argument),
        );

        Self {
            vm,
            base_view: argument,
        }
    }

    // This function is called by the BlockExecutor for each transaction is intends
    // to execute (via the ExecutorTask trait). It can be as a part of sequential
    // execution, or speculatively as a part of a parallel execution.
    fn execute_transaction(
        &self,
        view: &impl StateView,
        txn: &PreprocessedTransaction,
        txn_idx: TxnIndex,
        aggregator_enabled: bool,
    ) -> ExecutionStatus<AptosTransactionOutput, VMStatus> {
        let log_context = AdapterLogSchema::new(self.base_view.id(), txn_idx as usize);
<<<<<<< HEAD
        match self.vm.execute_single_transaction(
            txn,
            &view.as_move_resolver(),
            &log_context,
            aggregator_enabled,
        ) {
            Ok((vm_status, output_ext, sender)) => {
                if let PreprocessedTransaction::UserTransaction(_) = txn {
                    if !aggregator_enabled {
                        assert!(output_ext.delta_change_set().is_empty());
                    }
                }
                if output_ext.txn_output().status().is_discarded() {
=======

        match self
            .vm
            .execute_single_transaction(txn, &view.as_move_resolver(), &log_context)
        {
            Ok((vm_status, mut vm_output, sender)) => {
                if materialize_deltas {
                    // TODO: Integrate delta application failure.
                    vm_output = vm_output
                        .try_materialize(view)
                        .expect("Delta materialization failed");
                }

                if vm_output.status().is_discarded() {
>>>>>>> 2340a1a2
                    match sender {
                        Some(s) => speculative_trace!(
                            &log_context,
                            format!(
                                "Transaction discarded, sender: {}, error: {:?}",
                                s, vm_status
                            ),
                        ),
                        None => {
                            speculative_trace!(
                                &log_context,
                                format!("Transaction malformed, error: {:?}", vm_status),
                            )
                        },
                    };
                }
                if AptosVM::should_restart_execution(&vm_output) {
                    speculative_info!(
                        &log_context,
                        "Reconfiguration occurred: restart required".into()
                    );
                    ExecutionStatus::SkipRest(AptosTransactionOutput::new(vm_output))
                } else {
                    ExecutionStatus::Success(AptosTransactionOutput::new(vm_output))
                }
            },
            Err(err) => ExecutionStatus::Abort(err),
        }
    }
}<|MERGE_RESOLUTION|>--- conflicted
+++ resolved
@@ -63,36 +63,20 @@
         aggregator_enabled: bool,
     ) -> ExecutionStatus<AptosTransactionOutput, VMStatus> {
         let log_context = AdapterLogSchema::new(self.base_view.id(), txn_idx as usize);
-<<<<<<< HEAD
         match self.vm.execute_single_transaction(
             txn,
             &view.as_move_resolver(),
             &log_context,
             aggregator_enabled,
         ) {
-            Ok((vm_status, output_ext, sender)) => {
+            Ok((vm_status, mut vm_output, sender)) => {
                 if let PreprocessedTransaction::UserTransaction(_) = txn {
                     if !aggregator_enabled {
-                        assert!(output_ext.delta_change_set().is_empty());
+                        assert!(vm_output.delta_change_set().is_empty());
                     }
                 }
-                if output_ext.txn_output().status().is_discarded() {
-=======
+                if vm_output.status().is_discarded() {
 
-        match self
-            .vm
-            .execute_single_transaction(txn, &view.as_move_resolver(), &log_context)
-        {
-            Ok((vm_status, mut vm_output, sender)) => {
-                if materialize_deltas {
-                    // TODO: Integrate delta application failure.
-                    vm_output = vm_output
-                        .try_materialize(view)
-                        .expect("Delta materialization failed");
-                }
-
-                if vm_output.status().is_discarded() {
->>>>>>> 2340a1a2
                     match sender {
                         Some(s) => speculative_trace!(
                             &log_context,
